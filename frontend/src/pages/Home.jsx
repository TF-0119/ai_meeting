--- conflicted
+++ resolved
@@ -69,11 +69,7 @@
         </div>
 
         <label className="label">
-<<<<<<< HEAD
-          エージェント（空白区切り）
-=======
-          参加者名（空白区切り、例: Alice Bob Carol）
->>>>>>> e61531b5
+          参加者名（空白区切り、例: Alice Bob Carol)
           <input className="input" value={agents} onChange={(e) => setAgents(e.target.value)} placeholder="Alice Bob Carol" />
         </label>
 
