--- conflicted
+++ resolved
@@ -51,15 +51,11 @@
     ollama_model: Optional[str] = None
     ollama_url: Optional[str] = None
     max_tokens: int = 800
-<<<<<<< HEAD
-    resolve_phase: bool = True  # 最後に「残課題消化フェーズ」を自動挿入
-=======
     resolve_phase: bool = Field(
         True,
         alias="resolve_round",
         description="互換用途: resolve_round の旧設定名を許容",
     )  # 最後に「残課題消化フェーズ」を自動挿入
->>>>>>> 744007df
     # --- 短文チャット（既定ON） ---
     chat_mode: bool = True
     chat_max_sentences: int = 2
